--- conflicted
+++ resolved
@@ -10,13 +10,12 @@
 
 	hhcl "github.com/hashicorp/hcl/v2"
 	"github.com/hashicorp/hcl/v2/hclsyntax"
-<<<<<<< HEAD
-	"github.com/mineiros-io/terramate/globals"
-	"github.com/mineiros-io/terramate/hcl/eval"
-	"github.com/mineiros-io/terramate/hcl/info"
-	"github.com/mineiros-io/terramate/project"
-	"github.com/mineiros-io/terramate/stdlib"
-	"github.com/mineiros-io/terramate/test/sandbox"
+	"github.com/terramate-io/terramate/globals"
+	"github.com/terramate-io/terramate/hcl/eval"
+	"github.com/terramate-io/terramate/hcl/info"
+	"github.com/terramate-io/terramate/project"
+	"github.com/terramate-io/terramate/stdlib"
+	"github.com/terramate-io/terramate/test/sandbox"
 	"github.com/zclconf/go-cty/cty"
 )
 
@@ -27,25 +26,6 @@
 		DefinedAt: info.NewRange(s.RootDir(), hhcl.Range{
 			Start: hhcl.InitialPos,
 			End:   hhcl.InitialPos,
-=======
-	"github.com/terramate-io/terramate/hcl/eval"
-	"github.com/terramate-io/terramate/stdlib"
-	"github.com/zclconf/go-cty/cty"
-)
-
-func setupContext() *eval.Context {
-	ctx := eval.NewContext(stdlib.Functions(os.TempDir()))
-	ctx.SetNamespace("global", map[string]cty.Value{
-		"true":   cty.True,
-		"false":  cty.False,
-		"number": cty.NumberFloatVal(3.141516),
-		"string": cty.StringVal("terramate"),
-		"list": cty.ListVal([]cty.Value{
-			cty.NumberIntVal(0),
-			cty.NumberIntVal(1),
-			cty.NumberIntVal(2),
-			cty.NumberIntVal(3),
->>>>>>> 235bb07a
 		}),
 	}
 	ctx := eval.New(
@@ -78,7 +58,7 @@
 
 func BenchmarkPartialEvalComplex(b *testing.B) {
 	b.StopTimer()
-	ctx := setupContext()
+	ctx := setupContext(b)
 
 	exprBytes := []byte(`[
 		{
@@ -143,7 +123,7 @@
 
 func BenchmarkPartialEvalSmallString(b *testing.B) {
 	b.StopTimer()
-	ctx := setupContext()
+	ctx := setupContext(b)
 
 	exprBytes := []byte(`"terramate is fun"`)
 
@@ -162,7 +142,7 @@
 
 func BenchmarkPartialEvalHugeString(b *testing.B) {
 	b.StopTimer()
-	ctx := setupContext()
+	ctx := setupContext(b)
 
 	exprBytes := []byte(`"` + strings.Repeat(`terramate is fun\n`, 1000) + `"`)
 
@@ -181,7 +161,7 @@
 
 func BenchmarkPartialEvalHugeInterpolatedString(b *testing.B) {
 	b.StopTimer()
-	ctx := setupContext()
+	ctx := setupContext(b)
 
 	exprBytes := []byte(`"` + strings.Repeat(`${global.string} is fun\n`, 1000) + `"`)
 
@@ -200,7 +180,7 @@
 
 func BenchmarkPartialEvalObject(b *testing.B) {
 	b.StopTimer()
-	ctx := setupContext()
+	ctx := setupContext(b)
 
 	exprBytes := []byte(`{
 		a = 1
